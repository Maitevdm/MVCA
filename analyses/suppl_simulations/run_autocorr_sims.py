--- conflicted
+++ resolved
@@ -13,10 +13,6 @@
 from sklearn.svm import SVC
 from sklearn.pipeline import make_pipeline
 from scipy.stats import pearsonr
-<<<<<<< HEAD
-from tqdm import tqdm_notebook
-=======
->>>>>>> 18c554dd
 from confounds import ConfoundRegressor
 
 
@@ -52,11 +48,7 @@
         no confound is simulated.
     """
 
-<<<<<<< HEAD
-    def __init__(self, P=2, I=20, I_dur=2, ISIs=(4, 5, 6, 7), TR=2, K=(3, 3),
-=======
     def __init__(self, P=2, I=20, I_dur=2, ISIs=(4, 5, 6, 7), TR=2, K=(3, 3), R=10,
->>>>>>> 18c554dd
                  ar1_rho=0.5, smoothness=2, noise_factor=1, cond_means=None, cond_stds=None,
                  conf_params=None, single_trial=True):
         """ Initializes FmriData object. """
@@ -67,10 +59,7 @@
         self.ISIs = ISIs
         self.TR = TR
         self.K = K
-<<<<<<< HEAD
-=======
         self.R = R
->>>>>>> 18c554dd
         self.ar1_rho = ar1_rho
         self.smoothness=smoothness
         self.noise_factor = noise_factor
@@ -121,13 +110,10 @@
 
         weight = 0.0001
         desired_corr = self.conf_params['corr']
-<<<<<<< HEAD
-=======
 
         if not self.single_trial:
             conds = np.tile([0, 1], self.R)
 
->>>>>>> 18c554dd
         conf = conds * weight + np.random.normal(0, 1, conds.size)
         this_corr = pearsonr(conf, conds)[0]
         while np.abs(this_corr - desired_corr) > 0.01:
@@ -136,10 +122,7 @@
             weight += 0.0001
 
         conf = (conf - conf.min()) / (conf.max() - conf.min())
-<<<<<<< HEAD
-=======
-
->>>>>>> 18c554dd
+
         return conf
 
     def _generate_X(self):
@@ -188,14 +171,6 @@
         # and add to X to take care of convolution (to be used later when "controlling"
         # for its influence)
         if self.conf_params is not None:
-<<<<<<< HEAD
-            conf = self._generate_conf(conds)
-        else:
-            conf = np.zeros(conds.size)
-
-        conf_pred = np.zeros(run_dur * osf)
-        conf_pred[X.sum(axis=1) != 0] = np.repeat(conf, repeats=osf)
-=======
             if self.conf is None:
                 conf = self._generate_conf(conds)
                 self.run_iter = 0
@@ -217,7 +192,6 @@
                 this_value = conf[self.run_iter + condition]
                 conf_pred[X[:, condition] != 0] = np.repeat(this_value, repeats=n_trials)
 
->>>>>>> 18c554dd
         X = np.c_[X, conf_pred]
 
         # Convolve regressors with HRF
@@ -229,10 +203,6 @@
 
         self.X = X
         self.conds = conds
-<<<<<<< HEAD
-        self.conf = conf
-=======
->>>>>>> 18c554dd
 
     def _generate_y(self):
         """ Generate signals (y). """
@@ -271,7 +241,6 @@
         # Create true paramaters
         cov = np.eye(X.shape[1])
         cov *= cond_stds
-<<<<<<< HEAD
 
         if single_trial:
             true_betas = np.random.multivariate_normal(cond_means.astype(float),
@@ -290,26 +259,6 @@
                 this_y = y[i, :].reshape(self.K)
                 y[i, :] = gaussian_filter(this_y, self.smoothness).ravel()
 
-=======
-
-        if single_trial:
-            true_betas = np.random.multivariate_normal(cond_means.astype(float),
-                                                       cov, size=np.prod(self.K)).T
-        else:
-            true_betas = np.random.multivariate_normal(cond_means, cov,
-                                                       size=np.prod(self.K)).T
-
-        # Create signal!
-        y = X.dot(true_betas) + noise
-
-        if self.smoothness is not None:  # Smooth if a smoothing kernel has been specified
-            #y = gaussian_filter(y.reshape((y.shape[0],) + self.K),
-            #                    self.smoothness).reshape((y.shape[0], np.prod(self.K)))
-            for i in range(y.shape[0]):
-                this_y = y[i, :].reshape(self.K)
-                y[i, :] = gaussian_filter(this_y, self.smoothness).ravel()
-
->>>>>>> 18c554dd
         self.X = X
         self.y = y
         self.true_betas = true_betas
@@ -459,31 +408,15 @@
         all_betas.append(betas)
         all_stderrs.append(stderrs)
         all_tvals.append(tvals)
-<<<<<<< HEAD
-        all_conf.append([np.mean(generator.conf[conds == i]) for i in range(generator.P)])
-=======
         all_conf.append(fmri_gen.conf)
->>>>>>> 18c554dd
 
     betas = np.vstack(all_betas)
     stderrs = np.vstack(all_stderrs)
     tvals = np.vstack(all_tvals)
-<<<<<<< HEAD
-    conf = np.concatenate(all_conf)
-=======
->>>>>>> 18c554dd
 
     if generator.single_trial:
         target = np.tile(conds, R)
         group = np.repeat(conds, R)
-<<<<<<< HEAD
-    else:
-        target = np.tile(np.arange(generator.P), R)
-        group = np.repeat(np.arange(generator.P), R)
-
-    return betas, stderrs, tvals, target, group, conf
-
-=======
         conf = np.concatenate(all_conf)
     else:
         target = np.tile(np.arange(generator.P), R)
@@ -493,22 +426,14 @@
     return betas, stderrs, tvals, target, group, conf
 
 
->>>>>>> 18c554dd
 default_pipe = make_pipeline(StandardScaler(), SVC(kernel='linear'))
 smooth_kernel = [0, 1, 2, 3, 4]
 results = dict(acc=[], kernel=[], method=[], corr=[], analysis=[])
 for i, sigma in tqdm(enumerate(smooth_kernel), desc='smooth'):
-<<<<<<< HEAD
-
-    for ii, corr in tqdm(enumerate(np.arange(0, 1.05, 0.2)), desc='corr'):
-        iters = 25
-
-=======
 
     for ii, corr in tqdm(enumerate(np.arange(0, 1.05, 0.1)), desc='corr'):
         iters = 100
 
->>>>>>> 18c554dd
         for ii in range(iters):
             fmri_gen = FmriData(P=2, I=40, I_dur=1, ISIs=[4,5], TR=2,
                             K=(4, 4), ar1_rho=0.5, smoothness=1,
@@ -597,8 +522,4 @@
 
 df_CVCR_sm = pd.DataFrame(results)
 df_CVCR_sm['corr'] = df_CVCR_sm['corr'].round(1)
-<<<<<<< HEAD
-df_CVCR_sm.to_csv('autocorr_results.tsv', sep='\t', index=False)
-=======
-df_CVCR_sm.to_csv('autocorr_results.tsv', sep='\t', index=False)
->>>>>>> 18c554dd
+df_CVCR_sm.to_csv('autocorr_results.tsv', sep='\t', index=False)